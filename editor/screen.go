--- conflicted
+++ resolved
@@ -845,18 +845,6 @@
 			return
 		}
 
-<<<<<<< HEAD
-	content := s.windows[gridid].content
-	colorContent := s.windows[gridid].colorContent
-	content = make([][]*Char, s.windows[gridid].rows)
-	colorContent = make([][]*RGBA, s.windows[gridid].rows)
-
-	for i := 0; i < s.windows[gridid].rows; i++ {
-		content[i] = make([]*Char, s.ws.cols)
-	}
-	for i := 0; i < s.windows[gridid].rows; i++ {
-		colorContent[i] = make([]*RGBA, s.ws.cols)
-=======
 		content := s.windows[gridid].content
 		colorContent := s.windows[gridid].colorContent
 		content = make([][]*Char, s.windows[gridid].rows)
@@ -869,7 +857,6 @@
 			colorContent[i] = make([]*RGBA, s.ws.cols)
 		}
 		s.queueRedrawAll()
->>>>>>> 9f3ed6f1
 	}
 }
 
@@ -954,22 +941,6 @@
  			if !oldNormalWidth {
  				numChars++
  			}
-<<<<<<< HEAD
- 			// if x > 0 {
- 			// 	char := line[x-1]
- 			// 	if char != nil && char.char != "" && !char.normalWidth {
- 			// 		x--
- 			// 		numChars++
- 			// 	} else {
- 			// 		if !oldFirstNormal {
- 			// 			x--
- 			// 			numChars++
- 			// 		}
- 			// 	}
- 			// }
-			s.queueRedraw(0, row, numChars, 1)
-=======
->>>>>>> 9f3ed6f1
 		} // end of makeCells()
 
 		r := 1
@@ -1027,8 +998,6 @@
 	if count > 0 {
 		for row := top; row <= bot-count; row++ {
 			for col := left; col <= right; col++ {
-<<<<<<< HEAD
-=======
 				if len(content) <= row+count {
 				        continue
 				}
@@ -1037,14 +1006,11 @@
 				                return
 				        }
 				}
->>>>>>> 9f3ed6f1
 				content[row][col] = content[row+count][col]
 			}
 		}
 		for row := bot - count + 1; row <= bot; row++ {
 			for col := left; col <= right; col++ {
-<<<<<<< HEAD
-=======
 				if len(content) <= row {
 				        continue
 				}
@@ -1053,7 +1019,6 @@
 				                return
 				        }
 				}
->>>>>>> 9f3ed6f1
 				content[row][col] = nil
 			}
 		}
@@ -1064,8 +1029,6 @@
 	} else {
 		for row := bot; row >= top-count; row-- {
 			for col := left; col <= right; col++ {
-<<<<<<< HEAD
-=======
 				if len(content) <= row {
 				        continue
 				}
@@ -1074,14 +1037,11 @@
 				                return
 				        }
 				}
->>>>>>> 9f3ed6f1
 				content[row][col] = content[row+count][col]
 			}
 		}
 		for row := top; row < top-count; row++ {
 			for col := left; col <= right; col++ {
-<<<<<<< HEAD
-=======
 				if len(content) <= row {
 				        continue
 				}
@@ -1090,7 +1050,6 @@
 				                return
 				        }
 				}
->>>>>>> 9f3ed6f1
 				content[row][col] = nil
 			}
 		}
