package editor

import (
	"fmt"
	"math"

	"github.com/akiyosi/gonvim/fuzzy"
	"github.com/akiyosi/gonvim/util"
	"github.com/therecipe/qt/core"
	"github.com/therecipe/qt/gui"
	"github.com/therecipe/qt/svg"
	"github.com/therecipe/qt/widgets"
)

// Palette is the popup for fuzzy finder, cmdline etc
type Palette struct {
	// mu               sync.Mutex
	// procCount        int
	ws               *Workspace
	hidden           bool
	widget           *widgets.QWidget
	patternText      string
	resultItems      []*PaletteResultItem
	resultWidget     *widgets.QWidget
	resultMainWidget *widgets.QWidget
	itemHeight       int
	width            int
	cursor           *widgets.QWidget
	cursorX          int
	resultType       string
	itemTypes        []string
	max              int
	showTotal        int
	pattern          *widgets.QLabel
	patternPadding   int
	patternWidget    *widgets.QWidget
	scrollBar        *widgets.QWidget
	scrollBarPos     int
	scrollCol        *widgets.QWidget
}

// PaletteResultItem is the result item
type PaletteResultItem struct {
	p          *Palette
	hidden     bool
	icon       *svg.QSvgWidget
	iconType   string
	iconHidden bool
	base       *widgets.QLabel
	baseText   string
	widget     *widgets.QWidget
	selected   bool
}

func initPalette() *Palette {
	width := 600
	mainLayout := widgets.NewQVBoxLayout()
	mainLayout.SetContentsMargins(0, 0, 0, 0)
	mainLayout.SetSpacing(0)
	mainLayout.SetSizeConstraint(widgets.QLayout__SetMinAndMaxSize)
	widget := widgets.NewQWidget(nil, 0)
	widget.SetLayout(mainLayout)
	widget.SetContentsMargins(1, 1, 1, 1)
	// widget.SetFixedWidth(width)
	widget.SetObjectName("palette")
	shadow := widgets.NewQGraphicsDropShadowEffect(nil)
	shadow.SetBlurRadius(35)
	shadow.SetColor(gui.NewQColor3(0, 0, 0, 200))
	shadow.SetOffset3(-2, 8)
	widget.SetGraphicsEffect(shadow)

	resultMainLayout := widgets.NewQHBoxLayout()
	resultMainLayout.SetContentsMargins(0, 0, 0, 0)
	resultMainLayout.SetSpacing(0)
	resultMainLayout.SetSizeConstraint(widgets.QLayout__SetMinAndMaxSize)

	padding := 8
	resultLayout := widgets.NewQVBoxLayout()
	resultLayout.SetContentsMargins(0, 0, 0, 0)
	resultLayout.SetSpacing(0)
	resultLayout.SetSizeConstraint(widgets.QLayout__SetMinAndMaxSize)
	resultWidget := widgets.NewQWidget(nil, 0)
	resultWidget.SetLayout(resultLayout)
	resultWidget.SetContentsMargins(0, 0, 0, 0)

	scrollCol := widgets.NewQWidget(nil, 0)
	scrollCol.SetContentsMargins(0, 0, 0, 0)
	scrollCol.SetFixedWidth(5)
	scrollBar := widgets.NewQWidget(scrollCol, 0)
	scrollBar.SetFixedWidth(5)

	resultMainWidget := widgets.NewQWidget(nil, 0)
	resultMainWidget.SetContentsMargins(0, 0, 0, 0)
	resultMainLayout.AddWidget(resultWidget, 0, 0)
	resultMainLayout.AddWidget(scrollCol, 0, 0)
	resultMainWidget.SetLayout(resultMainLayout)

	pattern := widgets.NewQLabel(nil, 0)
	pattern.SetContentsMargins(padding, padding, padding, padding)
	pattern.SetFixedWidth(width - padding*2)
	pattern.SetSizePolicy2(widgets.QSizePolicy__Preferred, widgets.QSizePolicy__Maximum)
	patternLayout := widgets.NewQVBoxLayout()
	patternLayout.AddWidget(pattern, 0, 0)
	patternLayout.SetContentsMargins(0, 0, 0, 0)
	patternLayout.SetSpacing(0)
	patternLayout.SetSizeConstraint(widgets.QLayout__SetMinAndMaxSize)
	patternWidget := widgets.NewQWidget(nil, 0)
	patternWidget.SetLayout(patternLayout)
	patternWidget.SetContentsMargins(padding, padding, padding, padding)

	cursor := widgets.NewQWidget(nil, 0)
	cursor.SetParent(pattern)
	cursor.SetFixedSize2(1, pattern.SizeHint().Height()-padding*2)
	cursor.Move2(padding, padding)

	mainLayout.AddWidget(patternWidget, 0, 0)
	mainLayout.AddWidget(resultMainWidget, 0, 0)

	palette := &Palette{
		width:            width,
		widget:           widget,
		resultWidget:     resultWidget,
		resultMainWidget: resultMainWidget,
		pattern:          pattern,
		patternPadding:   padding,
		patternWidget:    patternWidget,
		scrollCol:        scrollCol,
		scrollBar:        scrollBar,
		cursor:           cursor,
	}

	resultItems := []*PaletteResultItem{}
	max := editor.config.Palette.MaxNumberOfResultItems
	for i := 0; i < max; i++ {
		itemWidget := widgets.NewQWidget(nil, 0)
		itemWidget.SetContentsMargins(0, 0, 0, 0)
		itemLayout := util.NewVFlowLayout(padding, padding*2, 0, 0, 9999)
		itemLayout.SetSizeConstraint(widgets.QLayout__SetMinAndMaxSize)
		itemWidget.SetLayout(itemLayout)
		itemWidget.SetStyleSheet("background-color: rgba(0, 0, 0, 0);")
		resultLayout.AddWidget(itemWidget, 0, 0)
		icon := svg.NewQSvgWidget(nil)
		icon.SetFixedWidth(editor.iconSize - 1)
		icon.SetFixedHeight(editor.iconSize - 1)
		icon.SetContentsMargins(0, 0, 0, 0)
		icon.SetStyleSheet("background-color: rgba(0, 0, 0, 0);")
		base := widgets.NewQLabel(nil, 0)
		base.SetText("base")
		base.SetContentsMargins(0, padding, 0, padding)
		base.SetStyleSheet("background-color: rgba(0, 0, 0, 0); white-space: pre-wrap;")
		// base.SetSizePolicy2(widgets.QSizePolicy__Preferred, widgets.QSizePolicy__Maximum)
		itemLayout.AddWidget(icon)
		itemLayout.AddWidget(base)
		resultItem := &PaletteResultItem{
			p:      palette,
			widget: itemWidget,
			icon:   icon,
			base:   base,
		}
		resultItems = append(resultItems, resultItem)
	}
	palette.max = max
	palette.resultItems = resultItems
	return palette
}

func (p *Palette) setColor() {
	fg := editor.colors.widgetFg.String()
<<<<<<< HEAD
	bg := editor.colors.widgetBg
	inputArea := editor.colors.widgetInputArea
	sbg := editor.colors.scrollBarBg
	// transparent := editor.config.Editor.Transparent / 4.0
	transparent := transparent() * transparent()
	p.cursor.SetStyleSheet(fmt.Sprintf("background-color: %s;", fg))
	//p.widget.SetStyleSheet(fmt.Sprintf(" QWidget#palette { border: 1px solid %s; } .QWidget { background-color: rgba(%d, %d, %d, %f); } * { color: %s; } ", bg, bg, fg))
	p.widget.SetStyleSheet(fmt.Sprintf(" .QWidget { background-color: rgba(%d, %d, %d, %f); } * { color: %s; } ", bg.R, bg.G, bg.B, transparent, fg))
	p.scrollBar.SetStyleSheet(fmt.Sprintf("background-color: rgba(%d, %d, %d, %f);", sbg.R, sbg.G, sbg.B, transparent))
	p.pattern.SetStyleSheet(fmt.Sprintf("background-color: rgba(%d, %d, %d, %f);", inputArea.R, inputArea.G, inputArea.B, transparent))
=======
	bg := editor.colors.widgetBg.String()
	inputArea := editor.colors.widgetInputArea.String()
	inactiveFg := editor.colors.inactiveFg.String()
	p.cursor.SetStyleSheet(fmt.Sprintf("background-color: %s;", fg))
	p.widget.SetStyleSheet(fmt.Sprintf(" QWidget#palette { border: 1px solid %s; } .QWidget { background-color: %s; } * { color: %s; } ", bg, bg, fg))
	p.scrollBar.SetStyleSheet(fmt.Sprintf("background-color: %s;", inactiveFg))
	p.pattern.SetStyleSheet(fmt.Sprintf("background-color: %s;", inputArea))
>>>>>>> f8497b72
}

func (p *Palette) resize() {
	// if p.procCount > 0 {
	// 	return
	// }
	// go func() {
	// p.mu.Lock()
	// defer p.mu.Unlock()
	// p.procCount = 1
	// defer func() { p.procCount = 0 }()

	padding := 8
	p.width = int(math.Trunc(float64(editor.width) * 0.7))
	cursorBoundary := p.cursor.Pos().X() + 35

	if cursorBoundary > p.width {
		p.width = cursorBoundary
	}
	if p.width > editor.width {
		p.width = editor.width
		p.pattern.SetAlignment(core.Qt__AlignRight | core.Qt__AlignCenter)
		return
	} else if p.width <= editor.width {
		if p.pattern.Alignment() != core.Qt__AlignLeft {
			p.pattern.SetAlignment(core.Qt__AlignLeft)
			return
		}
	}

	p.pattern.SetFixedWidth(p.width - padding*2)
	p.widget.SetMaximumWidth(p.width)
	p.widget.SetMinimumWidth(p.width)

	x := editor.width - p.width
	if x < 0 {
		x = 0
	}
	p.widget.Move2(x/2, 10)

	itemHeight := p.resultItems[0].widget.SizeHint().Height()
	p.itemHeight = itemHeight
	p.showTotal = int(float64(p.ws.height)/float64(itemHeight)*editor.config.Palette.AreaRatio) - 1
	if p.ws.uiAttached {
		fuzzy.UpdateMax(p.ws.nvim, p.showTotal)
	}
	for i := p.showTotal; i < len(p.resultItems); i++ {
		p.resultItems[i].hide()
	}
	// }()
}

func (p *Palette) show() {
	if !p.hidden {
		return
	}
	p.hidden = false
	p.widget.Raise()
	p.widget.SetWindowOpacity(1.0)
	p.widget.Show()
	p.resize()
}

func (p *Palette) hide() {
	if p.hidden {
		return
	}
	p.hidden = true
	p.widget.Hide()
}

func (p *Palette) setPattern(text string) {
	p.patternText = text
	p.pattern.SetText(text)
}

func (p *Palette) cursorMove(x int) {
	//p.cursorX = int(p.ws.font.defaultFontMetrics.Width(string(p.patternText[:x])))
	font := gui.NewQFontMetricsF(gui.NewQFont2(editor.config.Editor.FontFamily, editor.config.Editor.FontSize, 1, false))
	p.cursorX = int(font.HorizontalAdvance(string(p.patternText[:x]), -1))
	p.cursor.Move2(p.cursorX+p.patternPadding, p.patternPadding)
}

func (p *Palette) showSelected(selected int) {
	if p.resultType == "file_line" {
		n := 0
		for i := 0; i <= selected; i++ {
			for n++; n < len(p.itemTypes) && p.itemTypes[n] == "file"; n++ {
			}
		}
		selected = n
	}
	for i, resultItem := range p.resultItems {
		resultItem.setSelected(selected == i)
	}
}

func (f *PaletteResultItem) update() {
	c := editor.colors.selectedBg
	// transparent := editor.config.Editor.Transparent
	transparent := transparent()
	if f.selected {
		f.widget.SetStyleSheet(fmt.Sprintf(".QWidget {background-color: rgba(%d, %d, %d, %f);}", c.R, c.G, c.B, transparent))
	} else {
		f.widget.SetStyleSheet("")
	}
	f.p.widget.Hide()
	f.p.widget.Show()

}

func (f *PaletteResultItem) setSelected(selected bool) {
	if f.selected == selected {
		return
	}
	f.selected = selected
	f.update()
}

func (f *PaletteResultItem) show() {
	// if f.hidden {
	f.hidden = false
	f.widget.Show()
	// }
}

func (f *PaletteResultItem) hide() {
	if !f.hidden {
		f.hidden = true
		f.widget.Hide()
	}
}

func (f *PaletteResultItem) setItem(text string, itemType string, match []int) {
	iconType := ""
	path := false
	if itemType == "dir" {
		iconType = "folder"
		path = true
	} else if itemType == "file" {
		iconType = getFileType(text)
		path = true
	} else if itemType == "file_line" {
		iconType = "empty"
	}
	if iconType != "" {
		if iconType != f.iconType {
			f.iconType = iconType
			f.updateIcon()
		}
		f.showIcon()
	} else {
		f.hideIcon()
	}

	formattedText := formatText(text, match, path)
	if formattedText != f.baseText {
		f.baseText = formattedText
		f.base.SetText(f.baseText)
	}
}

func (f *PaletteResultItem) updateIcon() {
	svgContent := editor.getSvg(f.iconType, nil)
	f.icon.Load2(core.NewQByteArray2(svgContent, len(svgContent)))
}

func (f *PaletteResultItem) showIcon() {
	if f.iconHidden {
		f.iconHidden = false
		f.icon.Show()
	}
}

func (f *PaletteResultItem) hideIcon() {
	if !f.iconHidden {
		f.iconHidden = true
		f.icon.Hide()
	}
}<|MERGE_RESOLUTION|>--- conflicted
+++ resolved
@@ -166,26 +166,14 @@
 
 func (p *Palette) setColor() {
 	fg := editor.colors.widgetFg.String()
-<<<<<<< HEAD
 	bg := editor.colors.widgetBg
 	inputArea := editor.colors.widgetInputArea
-	sbg := editor.colors.scrollBarBg
-	// transparent := editor.config.Editor.Transparent / 4.0
+	inactiveFg := editor.colors.inactiveFg
 	transparent := transparent() * transparent()
 	p.cursor.SetStyleSheet(fmt.Sprintf("background-color: %s;", fg))
-	//p.widget.SetStyleSheet(fmt.Sprintf(" QWidget#palette { border: 1px solid %s; } .QWidget { background-color: rgba(%d, %d, %d, %f); } * { color: %s; } ", bg, bg, fg))
 	p.widget.SetStyleSheet(fmt.Sprintf(" .QWidget { background-color: rgba(%d, %d, %d, %f); } * { color: %s; } ", bg.R, bg.G, bg.B, transparent, fg))
-	p.scrollBar.SetStyleSheet(fmt.Sprintf("background-color: rgba(%d, %d, %d, %f);", sbg.R, sbg.G, sbg.B, transparent))
+	p.scrollBar.SetStyleSheet(fmt.Sprintf("background-color: rgba(%d, %d, %d, %f);", inactiveFg.R, inactiveFg.G, inactiveFg.B, transparent))
 	p.pattern.SetStyleSheet(fmt.Sprintf("background-color: rgba(%d, %d, %d, %f);", inputArea.R, inputArea.G, inputArea.B, transparent))
-=======
-	bg := editor.colors.widgetBg.String()
-	inputArea := editor.colors.widgetInputArea.String()
-	inactiveFg := editor.colors.inactiveFg.String()
-	p.cursor.SetStyleSheet(fmt.Sprintf("background-color: %s;", fg))
-	p.widget.SetStyleSheet(fmt.Sprintf(" QWidget#palette { border: 1px solid %s; } .QWidget { background-color: %s; } * { color: %s; } ", bg, bg, fg))
-	p.scrollBar.SetStyleSheet(fmt.Sprintf("background-color: %s;", inactiveFg))
-	p.pattern.SetStyleSheet(fmt.Sprintf("background-color: %s;", inputArea))
->>>>>>> f8497b72
 }
 
 func (p *Palette) resize() {
